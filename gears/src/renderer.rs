pub mod buffer;
mod device;
pub mod object;
pub mod pipeline;
pub mod query;
pub mod queue;

#[cfg(feature = "short_namespaces")]
pub use buffer::*;
#[cfg(feature = "short_namespaces")]
pub use object::*;
#[cfg(feature = "short_namespaces")]
pub use pipeline::*;
#[cfg(feature = "short_namespaces")]
pub use query::*;
#[cfg(feature = "short_namespaces")]
pub use queue::*;

use crate::{
    context::{Context, ContextError},
    renderer::device::ReducedContext,
    MapErrorElseLogResult, MapErrorLog, SyncMode,
};

use ash::{extensions::khr, version::DeviceV1_0, vk};
use buffer::{image::Image, image::ImageBuilder, image::ImageFormat, image::ImageUsage};
<<<<<<< HEAD
use glam::Vec4;
use log::{debug, error};
use parking_lot::{RwLock, RwLockReadGuard, RwLockWriteGuard};
=======
use cgmath::Vector4;
use log::{debug, error};
use parking_lot::{Mutex, RwLock, RwLockReadGuard, RwLockWriteGuard};
>>>>>>> 313ddd62
use std::{
    sync::{
        atomic::{AtomicUsize, Ordering},
        mpsc::{self, Receiver, Sender},
        Arc,
    },
    thread::{self, JoinHandle},
    time::{Duration, Instant},
};

use self::{
    buffer::image::BaseFormat,
    device::RenderDevice,
    query::{PerfQuery, PerfQueryResult},
};

pub struct FramePerfReport {
    pub cpu_frametime: Duration,
    pub gpu_frametime: PerfQueryResult,

    pub rerecord: bool,
    pub updates: bool,
    pub triangles: usize,
}

struct SwapchainObjects {
    extent: vk::Extent2D,
    format: vk::SurfaceFormatKHR,
    present: vk::PresentModeKHR,
    viewport: vk::Viewport,
    scissor: vk::Rect2D,

    render_pass: vk::RenderPass,

    swapchain_loader: khr::Swapchain,
    swapchain: vk::SwapchainKHR,

    surface_loader: khr::Surface,
    surface: vk::SurfaceKHR,
}

struct RenderObject {
    rerecord_requested: bool,
    image_in_use_fence: vk::Fence,

    _color_image: Image,
    _depth_image: Image,
    framebuffer: vk::Framebuffer,

    render_cb: vk::CommandBuffer,
    update_cb: vk::CommandBuffer,
    update_cb_recording: bool,
    update_cb_pending: bool,
    command_pool: vk::CommandPool,
    perf: PerfQuery,
    triangles: usize,
}

struct ConcurrentRenderObject {
    frame_fence: vk::Fence,
    image_semaphore: vk::Semaphore,
    update_semaphore: vk::Semaphore,
    render_semaphore: vk::Semaphore,
}

enum PresentThreadEvent {
    // 0 = frame, 1 = image_index
    // todo: typesafe this
    PresentImage(u32, u32),
    Stop,
}

pub struct ImmediateFrameInfo {
    pub image_index: usize,
}

pub struct RenderRecordInfo {
    command_buffer: vk::CommandBuffer,
    image_index: usize,
    triangles: AtomicUsize,
    debug_calls: bool,
}

#[derive(Debug, Clone, Copy)]
pub struct RenderRecordBeginInfo {
    pub debug_calls: bool,
    pub clear_color: Vec4,
}

pub struct UpdateRecordInfo {
    command_buffer: vk::CommandBuffer,
    image_index: usize,
}

pub trait RendererRecord {
    #[allow(unused_variables)]
    fn immediate(&self, imfi: &ImmediateFrameInfo) {}

    #[allow(unused_variables)]
    fn update(&self, uri: &UpdateRecordInfo) -> bool {
        // 'any' all object updates and return the result of that
        false
    }

    #[allow(unused_variables)]
    fn begin_info(&self) -> RenderRecordBeginInfo {
        RenderRecordBeginInfo {
            clear_color: Vec4::new(0.18, 0.18, 0.2, 1.0),
            debug_calls: false,
        }
    }

    #[allow(unused_variables)]
    fn record(&self, rri: &RenderRecordInfo) {}
}

pub struct RendererData {
    swapchain_objects: RwLock<SwapchainObjects>,
    render_objects: Vec<RwLock<RenderObject>>,
    crender_objects: Vec<RwLock<ConcurrentRenderObject>>,
}

pub struct Renderer {
    // 0 = frame, 1 = image_index
    // todo: typesafe this
    main_thread_tx: Mutex<Sender<PresentThreadEvent>>,
    main_thread_rx: Mutex<Receiver<bool>>,
    present_thread_join: Option<JoinHandle<()>>,

    data: Arc<RwLock<RendererData>>,

    frame: AtomicUsize,
    frames_in_flight: usize,

    rdevice: Arc<RenderDevice>,
}

pub struct RendererBuilder {
    sync: SyncMode,
    frames_in_flight: usize,
}

impl Default for FramePerfReport {
    fn default() -> Self {
        Self {
            cpu_frametime: Duration::from_secs(0),
            gpu_frametime: PerfQueryResult::default(),

            rerecord: false,
            updates: false,

            triangles: 0,
        }
    }
}

impl RenderObject {
    fn new(
        rdevice: Arc<RenderDevice>,
        render_pass: vk::RenderPass,
        color_image: vk::Image,
        color_format: vk::Format,
        extent: vk::Extent2D,
    ) -> Result<Self, ContextError> {
        let color_image = ImageBuilder::new_with_device(rdevice.clone())
            .build_with_image(color_image, ImageUsage::WRITE, color_format)
            .map_err_log("Color image creation failed", ContextError::OutOfMemory)?;

        let depth_image = ImageBuilder::new_with_device(rdevice.clone())
            .with_width(extent.width)
            .with_height(extent.height)
            .build(ImageUsage::WRITE, ImageFormat::<f32>::D)
            .map_err_log("Depth image creation failed", ContextError::OutOfMemory)?;

        let attachments = [color_image.view(), depth_image.view()];

        let framebuffer_info = vk::FramebufferCreateInfo::builder()
            .attachments(&attachments)
            .render_pass(render_pass)
            .width(extent.width)
            .height(extent.height)
            .layers(1);

        let framebuffer = unsafe { rdevice.create_framebuffer(&framebuffer_info, None) }
            .map_err_log("Framebuffer creation failed", ContextError::OutOfMemory)?;

        let command_pool_info = vk::CommandPoolCreateInfo::builder()
            .queue_family_index(rdevice.queues.graphics_family as u32)
            .flags(vk::CommandPoolCreateFlags::RESET_COMMAND_BUFFER);

        let command_pool = unsafe { rdevice.create_command_pool(&command_pool_info, None) }
            .map_err_log("Command pool creation failed", ContextError::OutOfMemory)?;

        let command_buffer_info = vk::CommandBufferAllocateInfo::builder()
            .command_buffer_count(2)
            .level(vk::CommandBufferLevel::PRIMARY)
            .command_pool(command_pool);

        let mut command_buffers = unsafe { rdevice.allocate_command_buffers(&command_buffer_info) }
            .map_err_log(
                "Command buffer allocation failed",
                ContextError::OutOfMemory,
            )?;

        if command_buffers.len() != 2 {
            unreachable!("Allocated command buffer count not 1");
        }

        let update_cb = command_buffers.remove(0);
        let render_cb = command_buffers.remove(0);

        Ok(Self {
            rerecord_requested: true,
            image_in_use_fence: vk::Fence::null(),

            _color_image: color_image,
            _depth_image: depth_image,
            framebuffer,

            render_cb,
            update_cb,
            update_cb_recording: false,
            update_cb_pending: false,
            command_pool,
            perf: PerfQuery::new_with_device(rdevice),
            triangles: 0,
        })
    }
}

impl ConcurrentRenderObject {
    fn new(device: &Arc<RenderDevice>) -> Result<Self, ContextError> {
        let semaphore_info = vk::SemaphoreCreateInfo::builder();
        let fence_info = vk::FenceCreateInfo::builder().flags(vk::FenceCreateFlags::SIGNALED);

        Ok(Self {
            frame_fence: unsafe { device.create_fence(&fence_info, None) }
                .map_err_log("Fence creation failed", ContextError::OutOfMemory)?,
            image_semaphore: unsafe { device.create_semaphore(&semaphore_info, None) }
                .map_err_log("Semaphore creation failed", ContextError::OutOfMemory)?,
            update_semaphore: unsafe { device.create_semaphore(&semaphore_info, None) }
                .map_err_log("Semaphore creation failed", ContextError::OutOfMemory)?,
            render_semaphore: unsafe { device.create_semaphore(&semaphore_info, None) }
                .map_err_log("Semaphore creation failed", ContextError::OutOfMemory)?,
        })
    }
}

impl Renderer {
    pub fn new() -> RendererBuilder {
        RendererBuilder {
            sync: SyncMode::default(),
            frames_in_flight: 3,
        }
    }

    fn wait_in_use_render_object(&self, crender_object: &RwLockReadGuard<ConcurrentRenderObject>) {
        let fence = [crender_object.frame_fence];
        unsafe { self.rdevice.wait_for_fences(&fence, true, !0) }
            .expect("Failed to wait for fence");
    }

    fn acquire_image(&self, crender_object: &RwLockReadGuard<ConcurrentRenderObject>) -> usize {
        let data = self.data.read();
        let swapchain_objects = data.swapchain_objects.read();

        match unsafe {
            swapchain_objects.swapchain_loader.acquire_next_image(
                swapchain_objects.swapchain,
                !0,
                crender_object.image_semaphore,
                vk::Fence::null(),
            )
        } {
            Ok((image_index, _)) => image_index as usize,
            Err(err) => panic!("Failed to aquire image from swapchain: {:?}", err),
        }
    }

    pub fn frame<T: RendererRecord>(&self, recorder: &T) -> FramePerfReport {
        let cpu_frametime = Instant::now();
        let data = self.data.read();

        // increment and get the next frame object index
        let frame = self.frame.fetch_add(1, Ordering::SeqCst) % self.frames_in_flight;
        let crender_object = data.crender_objects[frame].read();

        // recreate swapchain if needed
        let suboptimal = self
            .main_thread_rx
            .lock()
            .recv()
            .map_or(false, |suboptimal| suboptimal);
        if suboptimal {
            self.recreate_swapchain();
        }
        self.wait_in_use_render_object(&crender_object);

        // aquire image
        let image_index = self.acquire_image(&crender_object);

        let mut render_object = data.render_objects[image_index].write();
        if render_object.image_in_use_fence != vk::Fence::null() {
            let fence = [render_object.image_in_use_fence];
            unsafe { self.rdevice.wait_for_fences(&fence, true, !0) }
                .expect("Failed to wait for fence");
        }
        render_object.image_in_use_fence = crender_object.frame_fence;
        let fence = [crender_object.frame_fence];
        unsafe { self.rdevice.reset_fences(&fence) }.expect("Failed to reset fence");

        // update buffers
        self.update(recorder, &mut render_object, image_index);
        self.immediate(recorder, image_index);
        let rerecord = render_object.rerecord_requested;
        if rerecord {
            self.record(recorder, &mut render_object, image_index);
            render_object.rerecord_requested = false;
        }
        let gpu_frametime = render_object
            .perf
            .get()
            .unwrap_or(PerfQueryResult::default());

        // submit

        let render_cb = [render_object.render_cb];
        let image_wait = [crender_object.image_semaphore];
        let update_wait = [crender_object.update_semaphore];
        let render_wait = [crender_object.render_semaphore];
        let render_stage = [vk::PipelineStageFlags::COLOR_ATTACHMENT_OUTPUT];

        let submit_render = if render_object.update_cb_pending {
            let update_cb = [render_object.update_cb];
            let update_stage = [vk::PipelineStageFlags::ALL_COMMANDS];

            let submit_update = [vk::SubmitInfo::builder()
                .command_buffers(&update_cb)
                .wait_semaphores(&image_wait)
                .signal_semaphores(&update_wait)
                .wait_dst_stage_mask(&update_stage)
                .build()];

            unsafe {
                self.rdevice.queue_submit(
                    self.rdevice.queues.graphics,
                    &submit_update,
                    vk::Fence::null(),
                )
            }
            .expect("Transfer queue submit failed");

            [vk::SubmitInfo::builder()
                .command_buffers(&render_cb)
                .wait_semaphores(&update_wait)
                .signal_semaphores(&render_wait)
                .wait_dst_stage_mask(&render_stage)
                .build()]
        } else {
            [vk::SubmitInfo::builder()
                .command_buffers(&render_cb)
                .wait_semaphores(&image_wait)
                .signal_semaphores(&render_wait)
                .wait_dst_stage_mask(&render_stage)
                .build()]
        };

        unsafe {
            self.rdevice.queue_submit(
                self.rdevice.queues.graphics,
                &submit_render,
                crender_object.frame_fence,
            )
        }
        .expect("Graphics queue submit failed");

        let updates = render_object.update_cb_pending;
        let triangles = render_object.triangles;
        drop(render_object);
        drop(crender_object);
        drop(data);

        // present
        self.main_thread_tx
            .lock()
            .send(PresentThreadEvent::PresentImage(
                frame as u32,
                image_index as u32,
            ))
            .unwrap();

        FramePerfReport {
            cpu_frametime: cpu_frametime.elapsed(),
            gpu_frametime: gpu_frametime,

            rerecord,
            updates,
            triangles,
        }
    }

    fn update<T: RendererRecord>(
        &self,
        recorder: &T,
        render_object: &mut RwLockWriteGuard<RenderObject>,
        image_index: usize,
    ) {
        if render_object.update_cb_recording == false {
            unsafe {
                self.rdevice.reset_command_buffer(
                    render_object.update_cb,
                    vk::CommandBufferResetFlags::empty(),
                )
            }
            .expect("Command buffer reset failed");
            unsafe {
                self.rdevice.begin_command_buffer(
                    render_object.update_cb,
                    &vk::CommandBufferBeginInfo::builder(),
                )
            }
            .expect("Command buffer begin failed");

            render_object.update_cb_recording = true;
        }

        let uri = UpdateRecordInfo {
            command_buffer: render_object.update_cb,
            image_index,
        };
        render_object.update_cb_pending = recorder.update(&uri);

        if render_object.update_cb_pending {
            render_object.update_cb_recording = false;
            unsafe { self.rdevice.end_command_buffer(render_object.update_cb) }
                .expect("Command buffer end failed");
        }
    }

    fn immediate<T: RendererRecord>(&self, recorder: &T, image_index: usize) {
        let imfi = ImmediateFrameInfo { image_index };
        recorder.immediate(&imfi)
    }

    fn record<T: RendererRecord>(
        &self,
        recorder: &T,
        render_object: &mut RwLockWriteGuard<RenderObject>,
        image_index: usize,
    ) {
        let begin_info = recorder.begin_info();

        let data = self.data.read();
        let swapchain_objects = data.swapchain_objects.read();
        let rri = RenderRecordInfo {
            command_buffer: render_object.render_cb,
            image_index,
            triangles: AtomicUsize::new(0),
            debug_calls: begin_info.debug_calls,
        };

        let viewport = [swapchain_objects.viewport];
        let scissor = [swapchain_objects.scissor];
        let clear_values = [
            vk::ClearValue {
                color: vk::ClearColorValue {
                    float32: [
                        begin_info.clear_color.x,
                        begin_info.clear_color.y,
                        begin_info.clear_color.z,
                        begin_info.clear_color.w,
                    ],
                },
            },
            vk::ClearValue {
                depth_stencil: vk::ClearDepthStencilValue {
                    depth: 1.0,
                    stencil: 0,
                },
            },
        ];
        let render_pass_begin_info = vk::RenderPassBeginInfo::builder()
            .clear_values(&clear_values)
            .framebuffer(render_object.framebuffer)
            .render_pass(swapchain_objects.render_pass)
            .render_area(swapchain_objects.scissor);

        if begin_info.debug_calls {
            debug!("begin_command_buffer with: {:?}", begin_info);
        }

        unsafe {
            self.rdevice.reset_command_buffer(
                render_object.render_cb,
                vk::CommandBufferResetFlags::empty(),
            )
        }
        .expect("Command buffer reset failed");

        unsafe {
            self.rdevice.begin_command_buffer(
                render_object.render_cb,
                &vk::CommandBufferBeginInfo::builder(),
            )
        }
        .expect("Command buffer begin failed");

        unsafe {
            self.rdevice
                .cmd_set_viewport(render_object.render_cb, 0, &viewport);
        }

        unsafe {
            self.rdevice
                .cmd_set_scissor(render_object.render_cb, 0, &scissor);
        }

        drop(swapchain_objects);

        unsafe {
            render_object.perf.reset(&rri);
        }

        unsafe {
            self.rdevice.cmd_begin_render_pass(
                render_object.render_cb,
                &render_pass_begin_info,
                vk::SubpassContents::INLINE,
            );
        }

        recorder.record(&rri);
        unsafe {
            render_object.perf.bind(&rri);
        }
        render_object.triangles = rri.triangles.load(Ordering::SeqCst);

        unsafe {
            self.rdevice.cmd_end_render_pass(render_object.render_cb);
        }

        unsafe { self.rdevice.end_command_buffer(render_object.render_cb) }
            .expect("Command buffer end failed");
    }

    pub fn request_rerecord(&self) {
        let data = self.data.read();

        for target in data.render_objects.iter() {
            target.write().rerecord_requested = true;
        }
    }

    fn recreate_swapchain_silent(&self) {
        let data = self.data.read();

        let mut render_objects = data
            .render_objects
            .iter()
            .map(|render_object| render_object.write())
            .collect::<Vec<_>>();

        let mut swapchain_objects = data.swapchain_objects.write();

        self.wait();

        self.frame.store(0, Ordering::SeqCst);

        unsafe {
            swapchain_objects
                .swapchain_loader
                .destroy_swapchain(swapchain_objects.swapchain, None)
        };
        let (swapchain, extent, viewport, scissor) = RendererBuilder::swapchain(
            self.rdevice.pdevice,
            swapchain_objects.surface,
            &swapchain_objects.surface_loader,
            &swapchain_objects.swapchain_loader,
            swapchain_objects.format,
            swapchain_objects.present,
            swapchain_objects.extent,
        )
        .unwrap();

        swapchain_objects.extent = extent;
        swapchain_objects.swapchain = swapchain;
        swapchain_objects.viewport = viewport;
        swapchain_objects.scissor = scissor;

        let color_images =
            RendererBuilder::swapchain_images(&swapchain_objects.swapchain_loader, swapchain)
                .unwrap();

        for (i, render_objects) in render_objects.iter_mut().enumerate() {
            unsafe {
                self.rdevice
                    .destroy_framebuffer(render_objects.framebuffer, None);
            }

            let color_image = ImageBuilder::new_with_device(self.rdevice.clone())
                .build_with_image(
                    color_images[i],
                    ImageUsage::WRITE,
                    swapchain_objects.format.format,
                )
                .expect("Color image creation failed");

            let depth_image = ImageBuilder::new_with_device(self.rdevice.clone())
                .with_width(swapchain_objects.extent.width)
                .with_height(swapchain_objects.extent.height)
                .build(ImageUsage::WRITE, ImageFormat::<f32>::D)
                .expect("Depth image creation failed");

            let attachments = [color_image.view(), depth_image.view()];

            let framebuffer_info = vk::FramebufferCreateInfo::builder()
                .attachments(&attachments)
                .render_pass(swapchain_objects.render_pass)
                .width(swapchain_objects.extent.width)
                .height(swapchain_objects.extent.height)
                .layers(1);

            render_objects.framebuffer =
                unsafe { self.rdevice.create_framebuffer(&framebuffer_info, None) }
                    .expect("Framebuffer creation failed");

            render_objects._color_image = color_image;
            render_objects._depth_image = depth_image;
        }
    }

    pub fn recreate_swapchain(&self) {
        self.recreate_swapchain_silent();
        self.request_rerecord();
    }

    pub fn frames_in_flight(&self) -> usize {
        self.frames_in_flight
    }

    pub fn wait(&self) {
        let queue_wait_result = |res: Result<(), vk::Result>| {
            res.map_err_else_log("Could not wait for queue to become idle", |err| match err {
                vk::Result::ERROR_DEVICE_LOST => ContextError::DriverCrash,
                _ => ContextError::OutOfMemory,
            })
            .unwrap()
        };

        unsafe {
            queue_wait_result(self.rdevice.queue_wait_idle(self.rdevice.queues.graphics));
            queue_wait_result(self.rdevice.queue_wait_idle(self.rdevice.queues.present));
        }
    }
}

impl RendererBuilder {
    /// Limits the framerate to usually 60 depending on the display settings.
    ///
    /// Eliminates screen tearing.
    pub fn with_sync(mut self, sync: SyncMode) -> Self {
        self.sync = sync;
        self
    }

    /// Increasing frames in flight <u>MIGHT</u> decrease the cpu frametime if the scene is simple.
    ///
    /// Slightly increases input delay.
    ///
    /// Recommended values: 2 or 3.
    ///
    /// 1 Never recommended and going above rarely improves anything.
    pub fn with_frames_in_flight(mut self, frames_in_flight: usize) -> Self {
        self.frames_in_flight = frames_in_flight;
        self
    }

    fn pick_surface_format(
        pdevice: vk::PhysicalDevice,
        surface: vk::SurfaceKHR,
        surface_loader: &khr::Surface,
    ) -> Result<vk::SurfaceFormatKHR, ContextError> {
        let available =
            unsafe { surface_loader.get_physical_device_surface_formats(pdevice, surface) }
                .map_err_log("Surface format query failed", ContextError::OutOfMemory)?;

        if available.len() == 0 {
            error!("No surface formats available");
            return Err(ContextError::MissingSurfaceConfigs);
        }

        let format = available
            .iter()
            .find(|format| {
                format.format == vk::Format::R8G8B8A8_SRGB
                    && format.color_space == vk::ColorSpaceKHR::SRGB_NONLINEAR
            })
            .unwrap_or(&available[0]);
        let format = format.clone();

        debug!("Surface format chosen: {:?} from {:?}", format, available);

        Ok(format)
    }

    fn pick_surface_present_mode(
        pdevice: vk::PhysicalDevice,
        surface: vk::SurfaceKHR,
        surface_loader: &khr::Surface,
        vsync: SyncMode,
    ) -> Result<vk::PresentModeKHR, ContextError> {
        let available =
            unsafe { surface_loader.get_physical_device_surface_present_modes(pdevice, surface) }
                .map_err_log(
                "Surface present mode query failed",
                ContextError::OutOfMemory,
            )?;

        if available.len() == 0 {
            error!("No surface present modes available");
            return Err(ContextError::MissingSurfaceConfigs);
        }

        let mode = match vsync {
            SyncMode::Fifo => vk::PresentModeKHR::FIFO,
            SyncMode::Immediate => available
                .iter()
                .find(|&&present| present == vk::PresentModeKHR::IMMEDIATE)
                .unwrap_or(&vk::PresentModeKHR::FIFO)
                .clone(),
            SyncMode::Mailbox => available
                .iter()
                .find(|&&present| present == vk::PresentModeKHR::MAILBOX)
                .unwrap_or(&vk::PresentModeKHR::FIFO)
                .clone(),
        };

        debug!(
            "Surface present mode chosen: {:?} from {:?}",
            mode, available
        );

        Ok(mode)
    }

    fn swapchain_len(surface_caps: &vk::SurfaceCapabilitiesKHR) -> u32 {
        let preferred = surface_caps.min_image_count + 1;

        if surface_caps.max_image_count != 0 {
            preferred.min(surface_caps.max_image_count)
        } else {
            preferred
        }
    }

    fn swapchain_extent(
        initial_extent: vk::Extent2D,
        surface_caps: &vk::SurfaceCapabilitiesKHR,
    ) -> vk::Extent2D {
        if surface_caps.current_extent.width != u32::MAX {
            surface_caps.current_extent
        } else {
            vk::Extent2D {
                width: initial_extent
                    .width
                    .max(surface_caps.min_image_extent.width)
                    .min(surface_caps.max_image_extent.width),
                height: initial_extent
                    .height
                    .max(surface_caps.min_image_extent.height)
                    .min(surface_caps.max_image_extent.height),
            }
        }
    }

    fn swapchain(
        pdevice: vk::PhysicalDevice,
        surface: vk::SurfaceKHR,
        surface_loader: &khr::Surface,
        swapchain_loader: &khr::Swapchain,
        format: vk::SurfaceFormatKHR,
        present: vk::PresentModeKHR,
        initial_extent: vk::Extent2D,
    ) -> Result<(vk::SwapchainKHR, vk::Extent2D, vk::Viewport, vk::Rect2D), ContextError> {
        let surface_caps =
            unsafe { surface_loader.get_physical_device_surface_capabilities(pdevice, surface) }
                .map_err_else_log("Surface capability query failed", |err| match err {
                    vk::Result::ERROR_SURFACE_LOST_KHR => ContextError::FrameLost,
                    _ => ContextError::OutOfMemory,
                })?;

        let min_swapchain_len = Self::swapchain_len(&surface_caps);

        let extent = Self::swapchain_extent(initial_extent, &surface_caps);

        let transform = if surface_caps
            .supported_transforms
            .contains(vk::SurfaceTransformFlagsKHR::IDENTITY)
        {
            vk::SurfaceTransformFlagsKHR::IDENTITY
        } else {
            surface_caps.current_transform
        };

        let swapchain_create_info = vk::SwapchainCreateInfoKHR::builder()
            .surface(surface)
            .min_image_count(min_swapchain_len)
            .image_color_space(format.color_space)
            .image_format(format.format)
            .image_extent(extent)
            .image_usage(vk::ImageUsageFlags::COLOR_ATTACHMENT)
            .image_sharing_mode(vk::SharingMode::EXCLUSIVE)
            .pre_transform(transform)
            .composite_alpha(vk::CompositeAlphaFlagsKHR::OPAQUE)
            .present_mode(present)
            .clipped(true)
            .image_array_layers(1);

        debug!(
            "Swapchain images: {} - Swapchain format: {:?}",
            min_swapchain_len, format
        );

        let swapchain = unsafe { swapchain_loader.create_swapchain(&swapchain_create_info, None) }
            .map_err_else_log("Swapchain creation failed", |err| match err {
                vk::Result::ERROR_OUT_OF_HOST_MEMORY | vk::Result::ERROR_OUT_OF_DEVICE_MEMORY => {
                    ContextError::OutOfMemory
                }
                vk::Result::ERROR_DEVICE_LOST => ContextError::DriverCrash,
                _ => ContextError::FrameInUse,
            })?;

        let viewport = vk::Viewport {
            x: 0.0,
            y: 0.0,
            width: extent.width as f32,
            height: extent.height as f32,
            min_depth: 0.0,
            max_depth: 1.0,
        };

        let scissor = vk::Rect2D {
            offset: vk::Offset2D { x: 0, y: 0 },
            extent: extent.clone(),
        };

        Ok((swapchain, extent, viewport, scissor))
    }

    fn swapchain_images(
        swapchain_loader: &khr::Swapchain,
        swapchain: vk::SwapchainKHR,
    ) -> Result<Vec<vk::Image>, ContextError> {
        unsafe { swapchain_loader.get_swapchain_images(swapchain) }
            .map_err_log("Swapchain image query failed", ContextError::OutOfMemory)
    }

    fn render_pass(
        device: Arc<RenderDevice>,
        format: vk::Format,
    ) -> Result<vk::RenderPass, ContextError> {
        let color_attachment = vk::AttachmentDescription::builder()
            .format(format)
            .samples(vk::SampleCountFlags::TYPE_1)
            .load_op(vk::AttachmentLoadOp::CLEAR)
            .store_op(vk::AttachmentStoreOp::STORE)
            .stencil_load_op(vk::AttachmentLoadOp::DONT_CARE)
            .stencil_store_op(vk::AttachmentStoreOp::DONT_CARE)
            .initial_layout(vk::ImageLayout::UNDEFINED)
            .final_layout(vk::ImageLayout::PRESENT_SRC_KHR)
            .build();

        let color_attachment_ref = [vk::AttachmentReference::builder()
            .attachment(0)
            .layout(vk::ImageLayout::COLOR_ATTACHMENT_OPTIMAL)
            .build()];

        let depth_attachment = vk::AttachmentDescription::builder()
            .format(ImageFormat::<f32>::D.format())
            .samples(vk::SampleCountFlags::TYPE_1)
            .load_op(vk::AttachmentLoadOp::CLEAR)
            .store_op(vk::AttachmentStoreOp::DONT_CARE)
            .stencil_load_op(vk::AttachmentLoadOp::DONT_CARE)
            .stencil_store_op(vk::AttachmentStoreOp::DONT_CARE)
            .initial_layout(vk::ImageLayout::UNDEFINED)
            .final_layout(vk::ImageLayout::DEPTH_STENCIL_ATTACHMENT_OPTIMAL)
            .build();

        let depth_attachment_ref = vk::AttachmentReference::builder()
            .attachment(1)
            .layout(vk::ImageLayout::DEPTH_STENCIL_ATTACHMENT_OPTIMAL)
            .build();

        let dependencies = [vk::SubpassDependency::builder()
            .src_subpass(vk::SUBPASS_EXTERNAL)
            .src_stage_mask(
                vk::PipelineStageFlags::COLOR_ATTACHMENT_OUTPUT
                    | vk::PipelineStageFlags::EARLY_FRAGMENT_TESTS,
            )
            .dst_stage_mask(
                vk::PipelineStageFlags::COLOR_ATTACHMENT_OUTPUT
                    | vk::PipelineStageFlags::EARLY_FRAGMENT_TESTS,
            )
            .dst_access_mask(
                vk::AccessFlags::COLOR_ATTACHMENT_WRITE
                    | vk::AccessFlags::DEPTH_STENCIL_ATTACHMENT_WRITE,
            )
            .build()];

        let attachments = [color_attachment, depth_attachment];

        let subpasses = [vk::SubpassDescription::builder()
            .color_attachments(&color_attachment_ref)
            .depth_stencil_attachment(&depth_attachment_ref)
            .build()];

        let render_pass_info = vk::RenderPassCreateInfo::builder()
            .attachments(&attachments)
            .subpasses(&subpasses)
            .dependencies(&dependencies);

        unsafe { device.create_render_pass(&render_pass_info, None) }
            .map_err_log("Render pass creation failed", ContextError::OutOfMemory)
    }

    pub fn build(self, context: Context) -> Result<Renderer, ContextError> {
        debug!("Renderer created");

        // rdevice
        let (r_context, surface, surface_loader, mut extent) = ReducedContext::new(context);
        let rdevice = RenderDevice::from_context(r_context)?;

        // swapchain
        let format = Self::pick_surface_format(rdevice.pdevice, surface, &surface_loader)?;
        let present =
            Self::pick_surface_present_mode(rdevice.pdevice, surface, &surface_loader, self.sync)?;

        let swapchain_loader = khr::Swapchain::new(&rdevice.instance, &**rdevice);

        let (swapchain, new_extent, viewport, scissor) = Self::swapchain(
            rdevice.pdevice,
            surface,
            &surface_loader,
            &swapchain_loader,
            format,
            present,
            extent,
        )?;
        extent = new_extent;

        let color_images = Self::swapchain_images(&swapchain_loader, swapchain)?;

        // main render pass
        let render_pass = Self::render_pass(rdevice.clone(), format.format)?;

        let render_objects = color_images
            .into_iter()
            .map(|image| {
                Ok(RwLock::new(RenderObject::new(
                    rdevice.clone(),
                    render_pass,
                    image,
                    format.format,
                    extent,
                )?))
            })
            .collect::<Result<_, _>>()?;

        let frames_in_flight = self.frames_in_flight;
        let crender_objects = (0..frames_in_flight)
            .map(|_| Ok(RwLock::new(ConcurrentRenderObject::new(&rdevice)?)))
            .collect::<Result<_, _>>()?;

        let swapchain_objects = RwLock::new(SwapchainObjects {
            extent,
            format,
            present,
            viewport,
            scissor,

            render_pass,

            swapchain_loader,
            swapchain,

            surface_loader,
            surface,
        });

        let data = Arc::new(RwLock::new(RendererData {
            swapchain_objects,
            render_objects,
            crender_objects,
        }));

        let (main_thread_tx, present_thread_rx) = mpsc::channel();
        let (present_thread_tx, main_thread_rx) = mpsc::channel();
        let main_thread_tx = Mutex::new(main_thread_tx);
        let main_thread_rx = Mutex::new(main_thread_rx);

        // initial message so that the main frame thread wont block for ever
        present_thread_tx.send(false).unwrap();

        let present_thread_join = {
            let data = data.clone();
            let rdevice = rdevice.clone();

            Some(thread::spawn(move || loop {
                match present_thread_rx.recv().unwrap() {
                    PresentThreadEvent::Stop => {
                        break;
                    }
                    PresentThreadEvent::PresentImage(frame, image_index) => {
                        let data = data.read();
                        let swapchain_objects = data.swapchain_objects.read();
                        let crender_object = data.crender_objects[frame as usize].read();
                        let wait = [crender_object.render_semaphore];
                        let swapchain = [swapchain_objects.swapchain];
                        let image_index = [image_index as u32];

                        let submit_present = vk::PresentInfoKHR::builder()
                            .wait_semaphores(&wait)
                            .swapchains(&swapchain)
                            .image_indices(&image_index);

                        let result = unsafe {
                            // present
                            swapchain_objects
                                .swapchain_loader
                                .queue_present(rdevice.queues.present, &submit_present)
                        };
                        let suboptimal = match result {
                            Ok(o) => o,
                            Err(vk::Result::ERROR_OUT_OF_DATE_KHR) => true,
                            Err(e) => panic!("Present queue submit failed: {:?}", e),
                        };
                        present_thread_tx.send(suboptimal).unwrap();
                    }
                }
            }))
        };

        Ok(Renderer {
            present_thread_join,
            main_thread_tx,
            main_thread_rx,
            data,

            frame: AtomicUsize::new(0),
            frames_in_flight,

            rdevice,
        })
    }
}

impl Drop for Renderer {
    fn drop(&mut self) {
        self.main_thread_tx
            .lock()
            .send(PresentThreadEvent::Stop)
            .unwrap();
        self.present_thread_join.take().unwrap().join().unwrap();
        let mut data = self.data.write();

        self.wait();

        unsafe {
            for crender_object in data.crender_objects.drain(..) {
                let crender_object = crender_object.write();

                self.rdevice.destroy_fence(crender_object.frame_fence, None);
                self.rdevice
                    .destroy_semaphore(crender_object.image_semaphore, None);
                self.rdevice
                    .destroy_semaphore(crender_object.update_semaphore, None);
                self.rdevice
                    .destroy_semaphore(crender_object.render_semaphore, None);
            }

            for render_object in data.render_objects.drain(..) {
                let render_object = render_object.write();

                self.rdevice
                    .destroy_framebuffer(render_object.framebuffer, None);
                let cbs = [render_object.render_cb, render_object.update_cb];
                self.rdevice
                    .free_command_buffers(render_object.command_pool, &cbs);
                self.rdevice
                    .destroy_command_pool(render_object.command_pool, None);
            }

            let swapchain_objects = data.swapchain_objects.write();
            self.rdevice
                .destroy_render_pass(swapchain_objects.render_pass, None);
            swapchain_objects
                .swapchain_loader
                .destroy_swapchain(swapchain_objects.swapchain, None);
            swapchain_objects
                .surface_loader
                .destroy_surface(swapchain_objects.surface, None);
        }
        debug!("Renderer dropped");
    }
}<|MERGE_RESOLUTION|>--- conflicted
+++ resolved
@@ -24,15 +24,9 @@
 
 use ash::{extensions::khr, version::DeviceV1_0, vk};
 use buffer::{image::Image, image::ImageBuilder, image::ImageFormat, image::ImageUsage};
-<<<<<<< HEAD
 use glam::Vec4;
 use log::{debug, error};
-use parking_lot::{RwLock, RwLockReadGuard, RwLockWriteGuard};
-=======
-use cgmath::Vector4;
-use log::{debug, error};
 use parking_lot::{Mutex, RwLock, RwLockReadGuard, RwLockWriteGuard};
->>>>>>> 313ddd62
 use std::{
     sync::{
         atomic::{AtomicUsize, Ordering},
